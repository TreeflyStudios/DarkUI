﻿<?xml version="1.0" encoding="utf-8"?>
<Project ToolsVersion="14.0" DefaultTargets="Build" xmlns="http://schemas.microsoft.com/developer/msbuild/2003">
  <Import Project="$(MSBuildExtensionsPath)\$(MSBuildToolsVersion)\Microsoft.Common.props" Condition="Exists('$(MSBuildExtensionsPath)\$(MSBuildToolsVersion)\Microsoft.Common.props')" />
  <PropertyGroup>
    <Configuration Condition=" '$(Configuration)' == '' ">Debug</Configuration>
    <Platform Condition=" '$(Platform)' == '' ">AnyCPU</Platform>
    <ProjectGuid>{F19472F5-8C44-4C51-A8A0-B9DE5F555255}</ProjectGuid>
    <OutputType>Library</OutputType>
    <AppDesignerFolder>Properties</AppDesignerFolder>
    <RootNamespace>DarkUI</RootNamespace>
    <AssemblyName>DarkUI</AssemblyName>
    <TargetFrameworkVersion>v4.0</TargetFrameworkVersion>
    <FileAlignment>512</FileAlignment>
    <TargetFrameworkProfile>Client</TargetFrameworkProfile>
    <SccProjectName>SAK</SccProjectName>
    <SccLocalPath>SAK</SccLocalPath>
    <SccAuxPath>SAK</SccAuxPath>
    <SccProvider>SAK</SccProvider>
  </PropertyGroup>
  <PropertyGroup Condition=" '$(Configuration)|$(Platform)' == 'Debug|AnyCPU' ">
    <DebugSymbols>true</DebugSymbols>
    <DebugType>full</DebugType>
    <Optimize>false</Optimize>
    <OutputPath>bin\Debug\</OutputPath>
    <DefineConstants>DEBUG;TRACE</DefineConstants>
    <ErrorReport>prompt</ErrorReport>
    <WarningLevel>4</WarningLevel>
  </PropertyGroup>
  <PropertyGroup Condition=" '$(Configuration)|$(Platform)' == 'Release|AnyCPU' ">
    <DebugType>pdbonly</DebugType>
    <Optimize>true</Optimize>
    <OutputPath>bin\Release\</OutputPath>
    <DefineConstants>TRACE</DefineConstants>
    <ErrorReport>prompt</ErrorReport>
    <WarningLevel>4</WarningLevel>
  </PropertyGroup>
  <ItemGroup>
    <Reference Include="System" />
    <Reference Include="System.Data" />
    <Reference Include="System.Drawing" />
    <Reference Include="System.Windows.Forms" />
    <Reference Include="System.Xml" />
  </ItemGroup>
  <ItemGroup>
    <Compile Include="Collections\ObservableList.cs" />
    <Compile Include="Collections\ObservableListModified.cs" />
    <Compile Include="Config\Colors.cs" />
    <Compile Include="Config\Consts.cs" />
    <Compile Include="Controls\DarkButtonStyle.cs" />
    <Compile Include="Controls\DarkCheckBox.cs">
      <SubType>Component</SubType>
    </Compile>
<<<<<<< HEAD
    <Compile Include="Controls\DarkDropdownItem.cs" />
    <Compile Include="Controls\DarkDropdownList.cs">
=======
    <Compile Include="Controls\DarkComboBox.cs">
>>>>>>> 92db74db
      <SubType>Component</SubType>
    </Compile>
    <Compile Include="Controls\DarkContentAlignment.cs" />
    <Compile Include="Controls\DarkControlState.cs" />
    <Compile Include="Controls\DarkGroupBox.cs">
      <SubType>Component</SubType>
    </Compile>
    <Compile Include="Controls\DarkNumericUpDown.cs">
      <SubType>Component</SubType>
    </Compile>
    <Compile Include="Controls\DarkRadioButton.cs">
      <SubType>Component</SubType>
    </Compile>
    <Compile Include="Controls\DarkScrollOrientation.cs" />
    <Compile Include="Controls\DarkTitle.cs">
      <SubType>Component</SubType>
    </Compile>
    <Compile Include="Controls\DarkTreeView.cs">
      <SubType>Component</SubType>
    </Compile>
    <Compile Include="Controls\DarkListItem.cs" />
    <Compile Include="Controls\DarkListView.cs">
      <SubType>Component</SubType>
    </Compile>
    <Compile Include="Controls\DarkScrollBase.cs">
      <SubType>Component</SubType>
    </Compile>
    <Compile Include="Controls\DarkButton.cs">
      <SubType>Component</SubType>
    </Compile>
    <Compile Include="Controls\DarkContextMenu.cs">
      <SubType>Component</SubType>
    </Compile>
    <Compile Include="Controls\DarkLabel.cs">
      <SubType>Component</SubType>
    </Compile>
    <Compile Include="Controls\DarkMenuStrip.cs">
      <SubType>Component</SubType>
    </Compile>
    <Compile Include="Controls\DarkScrollBar.cs">
      <SubType>Component</SubType>
    </Compile>
    <Compile Include="Controls\DarkScrollView.cs">
      <SubType>Component</SubType>
    </Compile>
    <Compile Include="Controls\DarkSectionPanel.cs">
      <SubType>Component</SubType>
    </Compile>
    <Compile Include="Controls\DarkSeparator.cs">
      <SubType>Component</SubType>
    </Compile>
    <Compile Include="Controls\DarkStatusStrip.cs">
      <SubType>Component</SubType>
    </Compile>
    <Compile Include="Controls\DarkTextBox.cs">
      <SubType>Component</SubType>
    </Compile>
    <Compile Include="Controls\DarkToolStrip.cs">
      <SubType>Component</SubType>
    </Compile>
    <Compile Include="Controls\DarkTreeNode.cs" />
    <Compile Include="Controls\ScrollValueEventArgs.cs" />
    <Compile Include="Docking\DarkDockArea.cs" />
    <Compile Include="Docking\DarkDockContent.cs">
      <SubType>UserControl</SubType>
    </Compile>
    <Compile Include="Docking\DarkDockGroup.cs">
      <SubType>Component</SubType>
    </Compile>
    <Compile Include="Docking\DarkDockPanel.cs">
      <SubType>UserControl</SubType>
    </Compile>
    <Compile Include="Docking\DarkDockRegion.cs">
      <SubType>Component</SubType>
    </Compile>
    <Compile Include="Docking\DarkDocument.cs">
      <SubType>UserControl</SubType>
    </Compile>
    <Compile Include="Docking\DarkSplitterType.cs" />
    <Compile Include="Docking\DarkToolWindow.cs">
      <SubType>UserControl</SubType>
    </Compile>
    <Compile Include="Docking\DarkDockSplitter.cs" />
    <Compile Include="Docking\DarkDockTab.cs" />
    <Compile Include="Docking\DarkDockTabArea.cs" />
    <Compile Include="Docking\DockContentEventArgs.cs" />
    <Compile Include="Docking\DockDropArea.cs" />
    <Compile Include="Docking\DockDropCollection.cs" />
    <Compile Include="Docking\DockGroupState.cs" />
    <Compile Include="Docking\DockPanelState.cs" />
    <Compile Include="Docking\DockRegionState.cs" />
    <Compile Include="Docking\DockInsertType.cs" />
    <Compile Include="Extensions\BitmapExtensions.cs" />
    <Compile Include="Extensions\IEnumerableExtensions.cs" />
    <Compile Include="Forms\DarkDialog.cs">
      <SubType>Form</SubType>
    </Compile>
    <Compile Include="Forms\DarkDialog.Designer.cs">
      <DependentUpon>DarkDialog.cs</DependentUpon>
    </Compile>
    <Compile Include="Forms\DarkDialogButton.cs" />
    <Compile Include="Forms\DarkForm.cs">
      <SubType>Form</SubType>
    </Compile>
    <Compile Include="Forms\DarkMessageBox.cs">
      <SubType>Form</SubType>
    </Compile>
    <Compile Include="Forms\DarkMessageBox.Designer.cs">
      <DependentUpon>DarkMessageBox.cs</DependentUpon>
    </Compile>
    <Compile Include="Forms\DarkMessageBoxIcon.cs" />
    <Compile Include="Forms\DarkTranslucentForm.cs">
      <SubType>Form</SubType>
    </Compile>
    <Compile Include="Icons\DockIcons.Designer.cs">
      <AutoGen>True</AutoGen>
      <DesignTime>True</DesignTime>
      <DependentUpon>DockIcons.resx</DependentUpon>
    </Compile>
    <Compile Include="Icons\DropdownIcons.Designer.cs">
      <AutoGen>True</AutoGen>
      <DesignTime>True</DesignTime>
      <DependentUpon>DropdownIcons.resx</DependentUpon>
    </Compile>
    <Compile Include="Icons\MenuIcons.Designer.cs">
      <AutoGen>True</AutoGen>
      <DesignTime>True</DesignTime>
      <DependentUpon>MenuIcons.resx</DependentUpon>
    </Compile>
    <Compile Include="Icons\MessageBoxIcons.Designer.cs">
      <AutoGen>True</AutoGen>
      <DesignTime>True</DesignTime>
      <DependentUpon>MessageBoxIcons.resx</DependentUpon>
    </Compile>
    <Compile Include="Icons\ScrollIcons.Designer.cs">
      <AutoGen>True</AutoGen>
      <DesignTime>True</DesignTime>
      <DependentUpon>ScrollIcons.resx</DependentUpon>
    </Compile>
    <Compile Include="Icons\TreeViewIcons.Designer.cs">
      <AutoGen>True</AutoGen>
      <DesignTime>True</DesignTime>
      <DependentUpon>TreeViewIcons.resx</DependentUpon>
    </Compile>
    <Compile Include="Win32\ControlScrollFilter.cs" />
    <Compile Include="Properties\AssemblyInfo.cs" />
    <Compile Include="Renderers\DarkMenuRenderer.cs" />
    <Compile Include="Renderers\DarkToolStripRenderer.cs" />
    <Compile Include="Win32\DockResizeFilter.cs" />
    <Compile Include="Win32\DockContentDragFilter.cs" />
    <Compile Include="Win32\Native.cs" />
    <Compile Include="Win32\WindowsMessages.cs" />
  </ItemGroup>
  <ItemGroup>
    <EmbeddedResource Include="Forms\DarkDialog.resx">
      <DependentUpon>DarkDialog.cs</DependentUpon>
    </EmbeddedResource>
    <EmbeddedResource Include="Forms\DarkMessageBox.resx">
      <DependentUpon>DarkMessageBox.cs</DependentUpon>
    </EmbeddedResource>
    <EmbeddedResource Include="Icons\DockIcons.resx">
      <Generator>ResXFileCodeGenerator</Generator>
      <LastGenOutput>DockIcons.Designer.cs</LastGenOutput>
      <CustomToolNamespace>DarkUI</CustomToolNamespace>
    </EmbeddedResource>
    <EmbeddedResource Include="Icons\DropdownIcons.resx">
      <Generator>ResXFileCodeGenerator</Generator>
      <LastGenOutput>DropdownIcons.Designer.cs</LastGenOutput>
      <CustomToolNamespace>DarkUI</CustomToolNamespace>
    </EmbeddedResource>
    <EmbeddedResource Include="Icons\MenuIcons.resx">
      <Generator>PublicResXFileCodeGenerator</Generator>
      <LastGenOutput>MenuIcons.Designer.cs</LastGenOutput>
      <CustomToolNamespace>DarkUI</CustomToolNamespace>
    </EmbeddedResource>
    <EmbeddedResource Include="Icons\MessageBoxIcons.resx">
      <Generator>ResXFileCodeGenerator</Generator>
      <LastGenOutput>MessageBoxIcons.Designer.cs</LastGenOutput>
      <CustomToolNamespace>DarkUI</CustomToolNamespace>
    </EmbeddedResource>
    <EmbeddedResource Include="Icons\ScrollIcons.resx">
      <Generator>ResXFileCodeGenerator</Generator>
      <LastGenOutput>ScrollIcons.Designer.cs</LastGenOutput>
      <CustomToolNamespace>DarkUI</CustomToolNamespace>
    </EmbeddedResource>
    <EmbeddedResource Include="Icons\TreeViewIcons.resx">
      <Generator>ResXFileCodeGenerator</Generator>
      <LastGenOutput>TreeViewIcons.Designer.cs</LastGenOutput>
      <CustomToolNamespace>DarkUI</CustomToolNamespace>
    </EmbeddedResource>
  </ItemGroup>
  <ItemGroup>
    <None Include="Resources\grip.png" />
  </ItemGroup>
  <ItemGroup>
    <None Include="Resources\tick.png" />
  </ItemGroup>
  <ItemGroup>
    <None Include="Resources\scrollbar_arrow.png" />
  </ItemGroup>
  <ItemGroup>
    <None Include="Resources\scrollbar_arrow_clicked.png" />
  </ItemGroup>
  <ItemGroup>
    <None Include="Resources\scrollbar_arrow_hot.png" />
  </ItemGroup>
  <ItemGroup>
    <None Include="Resources\scrollbar_arrow_standard.png" />
  </ItemGroup>
  <ItemGroup>
    <None Include="Resources\error.png" />
  </ItemGroup>
  <ItemGroup>
    <None Include="Resources\info.png" />
  </ItemGroup>
  <ItemGroup>
    <None Include="Resources\warning.png" />
  </ItemGroup>
  <ItemGroup>
    <None Include="Resources\node_closed_empty.png" />
  </ItemGroup>
  <ItemGroup>
    <None Include="Resources\node_closed_full.png" />
  </ItemGroup>
  <ItemGroup>
    <None Include="Resources\node_open.png" />
  </ItemGroup>
  <ItemGroup>
    <None Include="Resources\node_open_empty.png" />
  </ItemGroup>
  <ItemGroup>
    <None Include="Resources\active-inactive-close.png" />
  </ItemGroup>
  <ItemGroup>
    <None Include="Resources\arrow.png" />
  </ItemGroup>
  <ItemGroup>
    <None Include="Resources\close.png" />
  </ItemGroup>
  <ItemGroup>
    <None Include="Resources\close-selected.png" />
  </ItemGroup>
  <ItemGroup>
    <None Include="Resources\inactive-close.png" />
  </ItemGroup>
  <ItemGroup>
    <None Include="Resources\inactive-close-selected.png" />
  </ItemGroup>
  <ItemGroup>
    <None Include="Resources\tw_close.png" />
  </ItemGroup>
  <ItemGroup>
    <None Include="Resources\tw_close_selected.png" />
  </ItemGroup>
  <ItemGroup>
    <None Include="Resources\tw_active_close.png" />
  </ItemGroup>
  <ItemGroup>
    <None Include="Resources\tw_active_close_selected.png" />
  </ItemGroup>
  <ItemGroup>
<<<<<<< HEAD
    <None Include="Resources\small_arrow.png" />
  </ItemGroup>
  <ItemGroup>
    <None Include="Resources\scrollbar_disabled.png" />
=======
    <None Include="Resources\scrollbar_arrow_small_clicked.png" />
  </ItemGroup>
  <ItemGroup>
    <None Include="Resources\scrollbar_arrow_small_hot.png" />
  </ItemGroup>
  <ItemGroup>
    <None Include="Resources\scrollbar_arrow_small_standard.png" />
>>>>>>> 92db74db
  </ItemGroup>
  <Import Project="$(MSBuildToolsPath)\Microsoft.CSharp.targets" />
  <!-- To modify your build process, add your task inside one of the targets below and uncomment it. 
       Other similar extension points exist, see Microsoft.Common.targets.
  <Target Name="BeforeBuild">
  </Target>
  <Target Name="AfterBuild">
  </Target>
  -->
</Project><|MERGE_RESOLUTION|>--- conflicted
+++ resolved
@@ -50,12 +50,11 @@
     <Compile Include="Controls\DarkCheckBox.cs">
       <SubType>Component</SubType>
     </Compile>
-<<<<<<< HEAD
     <Compile Include="Controls\DarkDropdownItem.cs" />
     <Compile Include="Controls\DarkDropdownList.cs">
-=======
+      <SubType>Component</SubType>
+    </Compile>
     <Compile Include="Controls\DarkComboBox.cs">
->>>>>>> 92db74db
       <SubType>Component</SubType>
     </Compile>
     <Compile Include="Controls\DarkContentAlignment.cs" />
@@ -317,12 +316,12 @@
     <None Include="Resources\tw_active_close_selected.png" />
   </ItemGroup>
   <ItemGroup>
-<<<<<<< HEAD
     <None Include="Resources\small_arrow.png" />
   </ItemGroup>
   <ItemGroup>
     <None Include="Resources\scrollbar_disabled.png" />
-=======
+  </ItemGroup>
+  <ItemGroup>
     <None Include="Resources\scrollbar_arrow_small_clicked.png" />
   </ItemGroup>
   <ItemGroup>
@@ -330,7 +329,6 @@
   </ItemGroup>
   <ItemGroup>
     <None Include="Resources\scrollbar_arrow_small_standard.png" />
->>>>>>> 92db74db
   </ItemGroup>
   <Import Project="$(MSBuildToolsPath)\Microsoft.CSharp.targets" />
   <!-- To modify your build process, add your task inside one of the targets below and uncomment it. 
