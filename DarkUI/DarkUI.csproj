﻿<Project Sdk="Microsoft.NET.Sdk">
  <PropertyGroup>
    <TargetFramework>net8.0-windows</TargetFramework>
    <OutputType>Library</OutputType>
    <SccProjectName>SAK</SccProjectName>
    <SccLocalPath>SAK</SccLocalPath>
    <SccAuxPath>SAK</SccAuxPath>
    <SccProvider>SAK</SccProvider>
    <GenerateAssemblyInfo>false</GenerateAssemblyInfo>
    <UseWindowsForms>true</UseWindowsForms>
    <ImportWindowsDesktopTargets>true</ImportWindowsDesktopTargets>
  </PropertyGroup>
  <ItemGroup>
<<<<<<< HEAD
    <Reference Include="System" />
    <Reference Include="System.Data" />
    <Reference Include="System.Drawing" />
    <Reference Include="System.Windows.Forms" />
    <Reference Include="System.Xml" />
  </ItemGroup>
  <ItemGroup>
    <Compile Include="Collections\ObservableList.cs" />
    <Compile Include="Collections\ObservableListModified.cs" />
    <Compile Include="Config\LightTheme.cs" />
    <Compile Include="Config\ThemeProvider.cs" />
    <Compile Include="Config\Sizes.cs" />
    <Compile Include="Config\DarkTheme.cs" />
    <Compile Include="Config\Colors.cs" />
    <Compile Include="Config\ITheme.cs" />
    <Compile Include="Config\Consts.cs" />
    <Compile Include="Controls\DarkButtonStyle.cs" />
    <Compile Include="Controls\DarkCheckBox.cs">
=======
    <Compile Update="Controls\DarkCheckBox.cs">
>>>>>>> aef0ec4c
      <SubType>Component</SubType>
    </Compile>
    <Compile Update="Controls\DarkDropdownList.cs">
      <SubType>Component</SubType>
    </Compile>
    <Compile Update="Controls\DarkComboBox.cs">
      <SubType>Component</SubType>
    </Compile>
    <Compile Update="Controls\DarkGroupBox.cs">
      <SubType>Component</SubType>
    </Compile>
    <Compile Update="Controls\DarkNumericUpDown.cs">
      <SubType>Component</SubType>
    </Compile>
    <Compile Update="Controls\DarkRadioButton.cs">
      <SubType>Component</SubType>
    </Compile>
    <Compile Update="Controls\DarkTitle.cs">
      <SubType>Component</SubType>
    </Compile>
    <Compile Update="Controls\DarkTreeView.cs">
      <SubType>Component</SubType>
    </Compile>
    <Compile Update="Controls\DarkListView.cs">
      <SubType>Component</SubType>
    </Compile>
    <Compile Update="Controls\DarkScrollBase.cs">
      <SubType>Component</SubType>
    </Compile>
    <Compile Update="Controls\DarkButton.cs">
      <SubType>Component</SubType>
    </Compile>
    <Compile Update="Controls\DarkContextMenu.cs">
      <SubType>Component</SubType>
    </Compile>
    <Compile Update="Controls\DarkLabel.cs">
      <SubType>Component</SubType>
    </Compile>
    <Compile Update="Controls\DarkMenuStrip.cs">
      <SubType>Component</SubType>
    </Compile>
    <Compile Update="Controls\DarkScrollBar.cs">
      <SubType>Component</SubType>
    </Compile>
    <Compile Update="Controls\DarkScrollView.cs">
      <SubType>Component</SubType>
    </Compile>
    <Compile Update="Controls\DarkSectionPanel.cs">
      <SubType>Component</SubType>
    </Compile>
    <Compile Update="Controls\DarkSeparator.cs">
      <SubType>Component</SubType>
    </Compile>
    <Compile Update="Controls\DarkStatusStrip.cs">
      <SubType>Component</SubType>
    </Compile>
    <Compile Update="Controls\DarkTextBox.cs">
      <SubType>Component</SubType>
    </Compile>
    <Compile Update="Controls\DarkToolStrip.cs">
      <SubType>Component</SubType>
    </Compile>
    <Compile Update="Docking\DarkDockContent.cs">
      <SubType>UserControl</SubType>
    </Compile>
    <Compile Update="Docking\DarkDockGroup.cs">
      <SubType>Component</SubType>
    </Compile>
    <Compile Update="Docking\DarkDockPanel.cs">
      <SubType>UserControl</SubType>
    </Compile>
    <Compile Update="Docking\DarkDockRegion.cs">
      <SubType>Component</SubType>
    </Compile>
    <Compile Update="Docking\DarkDocument.cs">
      <SubType>UserControl</SubType>
    </Compile>
    <Compile Update="Docking\DarkToolWindow.cs">
      <SubType>UserControl</SubType>
    </Compile>
  </ItemGroup>
</Project><|MERGE_RESOLUTION|>--- conflicted
+++ resolved
@@ -11,7 +11,6 @@
     <ImportWindowsDesktopTargets>true</ImportWindowsDesktopTargets>
   </PropertyGroup>
   <ItemGroup>
-<<<<<<< HEAD
     <Reference Include="System" />
     <Reference Include="System.Data" />
     <Reference Include="System.Drawing" />
@@ -30,9 +29,6 @@
     <Compile Include="Config\Consts.cs" />
     <Compile Include="Controls\DarkButtonStyle.cs" />
     <Compile Include="Controls\DarkCheckBox.cs">
-=======
-    <Compile Update="Controls\DarkCheckBox.cs">
->>>>>>> aef0ec4c
       <SubType>Component</SubType>
     </Compile>
     <Compile Update="Controls\DarkDropdownList.cs">
